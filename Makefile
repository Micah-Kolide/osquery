OS=$(shell uname)
ifeq ($(OS),Darwin)
OSQUERYD_PLIST_PATH="/Library/LaunchDaemons/com.facebook.osqueryd.plist"
endif
ROCKSDB_PATH="/tmp/rocksdb-osquery"

all: tables build

ammend:
	git add .
	git commit --amend --no-edit

.PHONY: build
build:
	mkdir -p build
	cd build && cmake .. && make $(MAKEFLAGS)

.PHONY: build_shared
build_shared: 
	mkdir -p build/shared
	cd build/shared && cmake -D BUILD_SHARED:Boolean=True ../.. && make $(MAKEFLAGS)

clean: clean_tables
	cd build && make clean

<<<<<<< HEAD
distclean:
	rm -rf build
	make clean

=======
>>>>>>> f4e327de
ifeq ($(OS),Darwin)
clean_install:
	rm -rf /var/osquery
	rm -rf  $(ROCKSDB_PATH)
	rm -f /usr/local/bin/osqueryi
	rm -f /usr/local/bin/osqueryd
	rm -rf /var/log/osquery
	if [ -f $(OSQUERYD_PLIST_PATH) ]; 
	  then launchctl unload $(OSQUERYD_PLIST_PATH); 
	fi;
	rm -f $(OSQUERYD_PLIST_PATH)
endif

clean_tables:
	rm -rf osquery/tables/generated

deps:
	git submodule init
	git submodule update
	pip install -r requirements.txt
ifeq ($(OS),Darwin)
	brew install cmake || brew upgrade cmake
	brew install boost --c++11 --with-python \
		|| brew upgrade boost --c++11 --with-python
	brew install gflags || brew upgrade gflags
	brew install glog || brew ugprade glog
	brew install snappy || brew upgrade snappy
	brew install readline || brew upgrade readline
endif

distclean: clean_tables
ifeq ($(OS),Darwin)
	rm -rf package/darwin/build
endif
	rm -rf build

format:
	clang-format -i osquery/**/*.h
	clang-format -i osquery/**/*.cpp
	clang-format -i osquery/**/*.mm
	clang-format -i tools/*.cpp

.PHONY: package
package: all
	git submodule init
	git submodule update
ifeq ($(OS),Darwin)
	packagesbuild -v package/darwin/osquery.pkgproj
	mkdir -p build/darwin
	mv package/darwin/build/osquery.pkg build/darwin/osquery.pkg
	rm -rf package/darwin/build
endif

pull:
	git submodule init
	git submodule update
	git submodule foreach git pull origin master
	git fetch origin
	git rebase master --stat

tables:
	python tools/gentables.py

test:
	cd build && cmake .. && make test

runtests: build test<|MERGE_RESOLUTION|>--- conflicted
+++ resolved
@@ -23,13 +23,6 @@
 clean: clean_tables
 	cd build && make clean
 
-<<<<<<< HEAD
-distclean:
-	rm -rf build
-	make clean
-
-=======
->>>>>>> f4e327de
 ifeq ($(OS),Darwin)
 clean_install:
 	rm -rf /var/osquery
