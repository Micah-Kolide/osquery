// Copyright 2004-present Facebook. All Rights Reserved.

#include <map>
#include <set>

#include <libproc.h>
#include <sys/sysctl.h>

#include <boost/algorithm/string.hpp>

#include <glog/logging.h>

#include "osquery/core.h"
#include "osquery/database.h"
#include "osquery/filesystem.h"


namespace osquery {
namespace tables {

std::set<int> getProcList() {
  std::set<int> pidlist;
  int bufsize = proc_listpids(PROC_ALL_PIDS, 0, NULL, 0);
  if (bufsize <= 0) {
    LOG(ERROR) << "An error occurred retrieving the process list";
    return pidlist;
  }

  // arbitrarily create a list with 2x capacity in case more processes have
  // been loaded since the last proc_listpids was executed
  pid_t pids[2 * bufsize / sizeof(pid_t)];

  // now that we've allocated "pids", let's overwrite num_pids with the actual
  // amount of data that was returned for proc_listpids when we populate the
  // pids data structure
  bufsize = proc_listpids(PROC_ALL_PIDS, 0, pids, sizeof(pids));
  if (bufsize <= 0) {
    LOG(ERROR) << "An error occurred retrieving the process list";
    return pidlist;
  }

  int num_pids = bufsize / sizeof(pid_t);
  for (int i = 0; i < num_pids; ++i) {
    // if the pid is negative or 0, it doesn't represent a real process so
    // continue the iterations so that we don't add it to the results set
    if (pids[i] <= 0) {
      continue;
    }
    pidlist.insert(pids[i]);
  }

  return pidlist;
}

std::map<int, int> getParentMap(std::set<int> &pidlist) {
  std::map<int, int> pidmap;
  auto num_pids = pidlist.size();
  pid_t children[num_pids];

  // Find children for each pid, and mark that pid as their parent
  for (auto &pid : pidlist) {
    int num_children = proc_listchildpids(pid, children, sizeof(children));
    for (int i = 0; i < num_children; ++i) {
      pidmap[children[i]] = pid;
    }
  }

  return pidmap;
}

std::string getProcName(int pid) {
  char name[1024] = "\0";
  int bufsize = proc_name(pid, name, sizeof(name));
  if (bufsize <= 0) {
    name[0] = '\0';
  }

  return std::string(name);
}

std::string getProcPath(int pid) {
  char path[PROC_PIDPATHINFO_MAXSIZE] = "\0";
  int bufsize = proc_pidpath(pid, path, sizeof(path));
  if (bufsize <= 0) {
    path[0] = '\0';
  }

  return std::string(path);
}

struct proc_cred {
  struct {
    uid_t uid;
    gid_t gid;
  } real, effective;
};

bool getProcCred(int pid, proc_cred &cred) {
  struct proc_bsdshortinfo bsdinfo;

  if (proc_pidinfo(pid, PROC_PIDT_SHORTBSDINFO, 0, &bsdinfo, sizeof bsdinfo) !=
      -1) {
    cred.real.uid = bsdinfo.pbsi_ruid;
    cred.real.gid = bsdinfo.pbsi_ruid;
    cred.effective.uid = bsdinfo.pbsi_uid;
    cred.effective.gid = bsdinfo.pbsi_gid;
    return true;
  }
  return false;
}

// Get the max args space
int genMaxArgs() {
  int mib[2] = {CTL_KERN, KERN_ARGMAX};

  int argmax = 0;
  size_t size = sizeof(argmax);
  if (sysctl(mib, 2, &argmax, &size, NULL, 0) == -1) {
    LOG(ERROR) << "An error occurred retrieving the max arg size";
    return 0;
  }

  return argmax;
}

std::vector<std::string> getProcRawArgs(int pid, size_t argmax) {
  std::vector<std::string> args;
  uid_t euid = geteuid();

  char procargs[argmax];
  const char *cp = procargs;
  int mib[3] = {CTL_KERN, KERN_PROCARGS2, pid};

  if (sysctl(mib, 3, &procargs, &argmax, NULL, 0) == -1) {
    if (euid == 0) {
      VLOG(1) << "An error occurred retrieving the env for " << pid;
    }

    return args;
  }

  // Here we make the assertion that we are interested in all non-empty strings
  // in the proc args+env
  do {
    std::string s = std::string(cp);
    if (s.length() > 0) {
      args.push_back(s);
    }
    cp += args.back().size() + 1;
  } while (cp < procargs + argmax);
  return args;
}

std::map<std::string, std::string> getProcEnv(int pid, size_t argmax) {
  std::map<std::string, std::string> env;
  auto args = getProcRawArgs(pid, argmax);

  // Since we know that all envs will have an = sign and are at the end of the
  // list, we iterate from the end forward until we stop seeing = signs.
  // According to the // ps source, there is no programmatic way to know where
  // args stop and env begins, so args at the end of a command string which
  // contain "=" may erroneously appear as env vars.
  for (auto itr = args.rbegin(); itr < args.rend(); ++itr) {
    size_t idx = itr->find_first_of("=");
    if (idx == std::string::npos) {
      break;
    }
    std::string key = itr->substr(0, idx);
    std::string value = itr->substr(idx + 1);
    env[key] = value;
  }

  return env;
}

std::vector<std::string> getProcArgs(int pid, size_t argmax) {
  auto raw_args = getProcRawArgs(pid, argmax);
  std::vector<std::string> args;
  bool collect = false;

  // Iterate from the back until we stop seing environment vars
  // Then start pushing args (in reverse order) onto a vector.
  // We trim the args of leading/trailing whitespace to make
  // analysis easier.
  for (auto itr=raw_args.rbegin(); itr < raw_args.rend(); ++itr) {
    if (collect) {
      std::string arg = *itr;
      boost::algorithm::trim(arg);
      args.push_back(arg);
    } else {
      size_t idx = itr->find_first_of("=");
      if (idx == std::string::npos) {
        collect = true;
      }
    }
  }

  // We pushed them on backwards, so we need to fix that.
  std::reverse(args.begin(), args.end());

  return args;
}

QueryData genProcesses() {
  QueryData results;
  auto pidlist = getProcList();
  auto parent_pid = getParentMap(pidlist);
  int argmax = genMaxArgs();

  for (auto &pid : pidlist) {
    Row r;
    r["pid"] = INTEGER(pid);
    r["name"] = getProcName(pid);
    r["path"] = getProcPath(pid);
    r["cmdline"] = boost::algorithm::join(getProcArgs(pid, argmax), " ");

    proc_cred cred;
    if (getProcCred(pid, cred)) {
      r["uid"] = BIGINT(cred.real.uid);
      r["gid"] = BIGINT(cred.real.gid);
      r["euid"] = BIGINT(cred.effective.uid);
      r["egid"] = BIGINT(cred.effective.gid);
    }

    const auto parent_it = parent_pid.find(pid);
    if (parent_it != parent_pid.end()) {
      r["parent"] = INTEGER(parent_it->second);
    } else {
      r["parent"] = "-1";
    }

    // if the path of the executable that started the process is available and
    // the path exists on disk, set on_disk to 1.  if the path is not
    // available, set on_disk to -1.  if, and only if, the path of the
    // executable is available and the file does not exist on disk, set on_disk
    // to 0.
    r["on_disk"] = osquery::pathExists(r["path"]).toString();

    // systems usage and time information
    struct rusage_info_v2 rusage_info_data;
    int rusage_status = proc_pid_rusage(
        pid, RUSAGE_INFO_V2, (rusage_info_t *)&rusage_info_data);
    // proc_pid_rusage returns -1 if it was unable to gather information
    if (rusage_status == 0) {
      // size information
      r["wired_size"] = TEXT(rusage_info_data.ri_wired_size);
      r["resident_size"] = TEXT(rusage_info_data.ri_resident_size);
      r["phys_footprint"] = TEXT(rusage_info_data.ri_phys_footprint);

      // time information
      r["user_time"] = TEXT(rusage_info_data.ri_user_time);
      r["system_time"] = TEXT(rusage_info_data.ri_system_time);
      r["start_time"] = TEXT(rusage_info_data.ri_proc_start_abstime);
    }

    // save the results
    results.push_back(r);
  }

  return results;
}

QueryData genProcessEnvs() {
  QueryData results;
  auto pidlist = getProcList();
  int argmax = genMaxArgs();

  for (auto &pid : pidlist) {
    auto env = getProcEnv(pid, argmax);
    for (auto env_itr = env.begin(); env_itr != env.end(); ++env_itr) {
      Row r;

      r["pid"] = INTEGER(pid);
      r["name"] = getProcName(pid);
      r["path"] = getProcPath(pid);
      r["key"] = env_itr->first;
      r["value"] = env_itr->second;

      results.push_back(r);
    }
  }

  return results;
}
<<<<<<< HEAD

QueryData genProcessOpenFiles() {
  QueryData results;
  auto pidlist = getProcList();

  for (auto &pid : pidlist) {
    auto open_files = getOpenFiles(pid);
    for (auto &open_file : open_files) {
      Row r;

      r["pid"] = INTEGER(pid);
      r["name"] = getProcName(pid);
      r["path"] = getProcPath(pid);
      r["file_type"] = open_file.file_type;
      r["local_path"] = open_file.local_path;
      r["local_host"] = open_file.local_host;
      r["local_port"] = open_file.local_port;
      r["remote_host"] = open_file.remote_host;
      r["remote_port"] = open_file.remote_port;

      results.push_back(r);
    }
  }

  return results;
}
=======
>>>>>>> 4b5d8c49
}
}<|MERGE_RESOLUTION|>--- conflicted
+++ resolved
@@ -282,34 +282,5 @@
 
   return results;
 }
-<<<<<<< HEAD
-
-QueryData genProcessOpenFiles() {
-  QueryData results;
-  auto pidlist = getProcList();
-
-  for (auto &pid : pidlist) {
-    auto open_files = getOpenFiles(pid);
-    for (auto &open_file : open_files) {
-      Row r;
-
-      r["pid"] = INTEGER(pid);
-      r["name"] = getProcName(pid);
-      r["path"] = getProcPath(pid);
-      r["file_type"] = open_file.file_type;
-      r["local_path"] = open_file.local_path;
-      r["local_host"] = open_file.local_host;
-      r["local_port"] = open_file.local_port;
-      r["remote_host"] = open_file.remote_host;
-      r["remote_port"] = open_file.remote_port;
-
-      results.push_back(r);
-    }
-  }
-
-  return results;
-}
-=======
->>>>>>> 4b5d8c49
 }
 }